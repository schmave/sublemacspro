[
	{ "keys": ["alt+q"], "command": "wrap_lines" },
	{ "keys": ["ctrl+o"], "command": "sbp_open_line" },

	// Emacs style
	{ "keys": ["ctrl+a"], "command": "move_to", "args": {"to": "bol", "extend": false} },
  { "keys": ["ctrl+e"], "command": "move_to", "args": {"to": "eol", "extend": false} },
  { "keys": ["alt+v"], "command": "move", "args": {"by": "pages", "forward": false} },
  { "keys": ["ctrl+v"], "command": "move", "args": {"by": "pages", "forward": true} },
  { "keys": ["ctrl+b"], "command": "move", "args": {"by": "characters", "forward": false} },
  { "keys": ["ctrl+f"], "command": "move", "args": {"by": "characters", "forward": true} },
  { "keys": ["ctrl+p"], "command": "move", "args": {"by": "lines", "forward": false} },
  { "keys": ["ctrl+n"], "command": "move", "args": {"by": "lines", "forward": true} },
  { "keys": ["alt+b"], "command": "move", "args": {"by": "words", "forward": false}},
  { "keys": ["alt+f"], "command": "move", "args": {"by": "word_ends", "forward": true}},
  { "keys": ["ctrl+h"], "command": "left_delete"},
  { "keys": ["ctrl+shift+h"], "command": "run_macro_file", "args": {"file": "Packages/Default/Delete to Hard BOL.sublime-macro"}},
  { "keys": ["ctrl+d"], "command": "right_delete"},
  { "keys": ["alt+d"], "command": "delete_word", "args": { "forward": true } },
  { "keys": ["ctrl+backspace"], "command": "delete_word", "args": { "forward": false } },
  { "keys": ["alt+backspace"], "command": "delete_word", "args": { "forward": false } },
  { "keys": ["super+backspace"], "command": "delete_word", "args": { "forward": false } },
  { "keys": ["ctrl+/"], "command": "undo"},
  { "keys": ["ctrl+shift+/"], "command": "redo"},
  { "keys": ["ctrl+_"], "command": "undo"}, // consistency with the Mac
  
  { "keys": ["alt+shift+,"], "command": "move_to", "args": {"to": "bof", "extend": false}},
  { "keys": ["alt+shift+."], "command": "move_to", "args": {"to": "eof", "extend": false}},
  
  { "keys": ["ctrl+l"], "command": "sbp_recenter_in_view" },
  { "keys": ["alt+q"], "command": "sbp_wrap_paragraph"},

  { "keys": ["ctrl+x","h"], "command": "select_all"},

  // Kill Ring handling
  { "keys": ["ctrl+k"], "command": "sbp_kill_line"},
  { "keys": ["alt+k"], "command": "sbp_kill_to_end_of_sentence"},
  { "keys": ["ctrl+y"], "command": "paste" },
  { "keys": ["ctrl+shift+y"], "command": "sbp_yank_choice" },
  { "keys": ["ctrl+space"], "command": "sbp_set_mark" },

  { "keys": ["ctrl+w"], "command": "sbp_delete_to_mark" },
  { "keys": ["super+c"], "command": "sbp_kill_ring_save" },
  { "keys": ["alt+w"], "command": "sbp_kill_ring_save" },
  { "keys": ["ctrl+g"], "command": "sbp_cancel_mark" },

  { "keys": ["ctrl+f"], "command": "move", "args": {"by": "characters", "forward": true, "extend": true}, "context": 
    [
        { "key": "sbp_emacs_has_mark", "operator": "equal", "operand": true }
    ]
  },
  { "keys": ["ctrl+b"], "command": "move", "args": {"by": "characters", "forward": false, "extend": true}, "context":
    [
        { "key": "sbp_emacs_has_mark", "operator": "equal", "operand": true }
    ]
  },
<<<<<<< HEAD
  { "keys": ["alt+b"], "command": "move", "args": {"by": "words", "forward": false, "extend": true}, "context": 
    [
        { "key": "sbp_emacs_has_mark", "operator": "equal", "operand": true }
    ] 
  },
  { "keys": ["alt+f"], "command": "move", "args": {"by": "word_ends", "forward": true, "extend": true}, "context": 
=======
  { "keys": ["ctrl+n"], "command": "move", "args": {"by": "lines", "forward": true, "extend": true}, "context": 
    [
        { "key": "sbp_emacs_has_mark", "operator": "equal", "operand": true }
    ]
  },
  { "keys": ["ctrl+p"], "command": "move", "args": {"by": "lines", "forward": false, "extend": true}, "context":
    [
        { "key": "sbp_emacs_has_mark", "operator": "equal", "operand": true }
    ]
  },

  { "keys": ["ctrl+space"], "command": "sbp_cancel_mark", "context" :
>>>>>>> 4387b393
    [
        { "key": "sbp_emacs_has_mark", "operator": "equal", "operand": true }
    ]
  },
<<<<<<< HEAD
=======

>>>>>>> 4387b393
  // Search and Replace
  { "keys": ["ctrl+r"], "command": "show_panel", "args": {"panel": "incremental_find", "reverse":true} },
  { "keys": ["ctrl+s"], "command": "show_panel", "args": {"panel": "incremental_find", "reverse":false} },
  { "keys": ["alt+r"], "command": "show_panel", "args": {"panel": "replace"} },
  { "keys": ["super+r"], "command": "show_panel", "args": {"panel": "replace"} },

  // Goto stuff
  { "keys": ["ctrl+x", "ctrl+f"], "command": "show_overlay", "args": {"overlay": "goto", "show_files": true} },
  { "keys": ["alt+g", "alt+g"], "command": "show_overlay", "args": {"overlay": "goto", "show_files": true, "text": ":"}},
  { "keys": ["ctrl+alt+g"], "command": "show_overlay", "args": {"overlay":"goto", "show_files" : false, "text": "@"}},

  { "keys": ["ctrl+x", "b"], "command": "next_view" },

  // Completion
  { "keys": ["alt+/"], "command": "auto_complete" },
	{ "keys": ["alt+/"], "command": "replace_completion_with_auto_complete", "context":
		[
			{ "key": "last_command", "operator": "equal", "operand": "insert_best_completion" },
			{ "key": "auto_complete_visible", "operator": "equal", "operand": false },
			{ "key": "setting.tab_completion", "operator": "equal", "operand": true }
		]
	},

  // Aborter
  { "keys": ["ctrl+g"], "command": "hide_overlay", "context":
		[
			{ "key": "overlay_visible", "operator": "equal", "operand": true }
		]
	},
   { "keys": ["ctrl+g"], "command": "hide_auto_complete", "context":
		[
			{ "key": "auto_complete_visible", "operator": "equal", "operand": true }
		]
	},
	{ "keys": ["ctrl+g"], "command": "hide_panel", "context":
		[
			{ "key": "panel_visible", "operator": "equal", "operand": true }
		]
	},

  { "keys": ["alt+;"], "command": "toggle_comment" },

  // Rectangles
  { "keys": ["ctrl+x", "r", "t"], "command": "sbp_rectangle_insert" },
  { "keys": ["ctrl+x", "r", "d"], "command": "sbp_rectangle_delete" },

  // Registers
  { "keys": ["ctrl+x", "r", "s"], "command": "sbp_register_store" },
  { "keys": ["ctrl+x", "r", "i"], "command": "sbp_register_insert" },

  // Do it my way
  { "keys": ["ctrl+x", "k"], "command": "close" },
  { "keys": ["ctrl+x", "ctrl+c"], "command": "exit"},
  { "keys": ["ctrl+x", "ctrl+s"], "command": "save"},

  { "keys": ["alt+x", "f", "f", "a", "p"], "command": "sbp_find_file_at_point" },

  // Emacs style tabs
  { "keys": ["tab"], "command": "reindent"}
]<|MERGE_RESOLUTION|>--- conflicted
+++ resolved
@@ -54,14 +54,16 @@
         { "key": "sbp_emacs_has_mark", "operator": "equal", "operand": true }
     ]
   },
-<<<<<<< HEAD
   { "keys": ["alt+b"], "command": "move", "args": {"by": "words", "forward": false, "extend": true}, "context": 
     [
         { "key": "sbp_emacs_has_mark", "operator": "equal", "operand": true }
     ] 
   },
   { "keys": ["alt+f"], "command": "move", "args": {"by": "word_ends", "forward": true, "extend": true}, "context": 
-=======
+    [
+        { "key": "sbp_emacs_has_mark", "operator": "equal", "operand": true }
+    ]
+  },
   { "keys": ["ctrl+n"], "command": "move", "args": {"by": "lines", "forward": true, "extend": true}, "context": 
     [
         { "key": "sbp_emacs_has_mark", "operator": "equal", "operand": true }
@@ -72,17 +74,11 @@
         { "key": "sbp_emacs_has_mark", "operator": "equal", "operand": true }
     ]
   },
-
   { "keys": ["ctrl+space"], "command": "sbp_cancel_mark", "context" :
->>>>>>> 4387b393
     [
         { "key": "sbp_emacs_has_mark", "operator": "equal", "operand": true }
     ]
   },
-<<<<<<< HEAD
-=======
-
->>>>>>> 4387b393
   // Search and Replace
   { "keys": ["ctrl+r"], "command": "show_panel", "args": {"panel": "incremental_find", "reverse":true} },
   { "keys": ["ctrl+s"], "command": "show_panel", "args": {"panel": "incremental_find", "reverse":false} },
