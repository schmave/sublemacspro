--- conflicted
+++ resolved
@@ -1,145 +1,142 @@
-[
-	{ "keys": ["alt+q"], "command": "wrap_lines" },
-	{ "keys": ["ctrl+o"], "command": "sbp_open_line" },
-
-	// Emacs style
-	{ "keys": ["ctrl+a"], "command": "move_to", "args": {"to": "bol", "extend": false} },
-  { "keys": ["ctrl+e"], "command": "move_to", "args": {"to": "eol", "extend": false} },
-  { "keys": ["alt+v"], "command": "move", "args": {"by": "pages", "forward": false} },
-  { "keys": ["ctrl+v"], "command": "move", "args": {"by": "pages", "forward": true} },
-  { "keys": ["ctrl+b"], "command": "move", "args": {"by": "characters", "forward": false} },
-  { "keys": ["ctrl+f"], "command": "move", "args": {"by": "characters", "forward": true} },
-  { "keys": ["ctrl+p"], "command": "move", "args": {"by": "lines", "forward": false} },
-  { "keys": ["ctrl+n"], "command": "move", "args": {"by": "lines", "forward": true} },
-  { "keys": ["alt+b"], "command": "move", "args": {"by": "words", "forward": false}},
-  { "keys": ["alt+f"], "command": "move", "args": {"by": "word_ends", "forward": true}},
-  { "keys": ["ctrl+h"], "command": "left_delete"},
-  { "keys": ["ctrl+shift+h"], "command": "run_macro_file", "args": {"file": "Packages/Default/Delete to Hard BOL.sublime-macro"}},
-  { "keys": ["ctrl+d"], "command": "right_delete"},
-  { "keys": ["alt+d"], "command": "delete_word", "args": { "forward": true } },
-  { "keys": ["ctrl+backspace"], "command": "delete_word", "args": { "forward": false } },
-  { "keys": ["alt+backspace"], "command": "delete_word", "args": { "forward": false } },
-  { "keys": ["super+backspace"], "command": "delete_word", "args": { "forward": false } },
-  { "keys": ["ctrl+/"], "command": "undo"},
-  { "keys": ["ctrl+shift+/"], "command": "redo"},
-  { "keys": ["ctrl+_"], "command": "undo"}, // consistency with the Mac
-  
-  { "keys": ["alt+shift+,"], "command": "move_to", "args": {"to": "bof", "extend": false}},
-  { "keys": ["alt+shift+."], "command": "move_to", "args": {"to": "eof", "extend": false}},
-  
-  { "keys": ["ctrl+l"], "command": "sbp_recenter_in_view" },
-  { "keys": ["alt+q"], "command": "sbp_wrap_paragraph"},
-
-  { "keys": ["ctrl+x","h"], "command": "select_all"},
-
-  // Kill Ring handling
-  { "keys": ["ctrl+k"], "command": "sbp_kill_line"},
-  { "keys": ["alt+k"], "command": "sbp_kill_to_end_of_sentence"},
-  { "keys": ["ctrl+y"], "command": "paste" },
-  { "keys": ["ctrl+shift+y"], "command": "sbp_yank_choice" },
-  { "keys": ["ctrl+space"], "command": "sbp_set_mark" },
-
-  { "keys": ["ctrl+w"], "command": "sbp_delete_to_mark" },
-  { "keys": ["super+c"], "command": "sbp_kill_ring_save" },
-  { "keys": ["alt+w"], "command": "sbp_kill_ring_save" },
-  { "keys": ["ctrl+g"], "command": "sbp_cancel_mark" },
-
-  { "keys": ["ctrl+f"], "command": "move", "args": {"by": "characters", "forward": true, "extend": true}, "context": 
-    [
-        { "key": "sbp_emacs_has_mark", "operator": "equal", "operand": true }
-    ]
-  },
-  { "keys": ["ctrl+b"], "command": "move", "args": {"by": "characters", "forward": false, "extend": true}, "context":
-    [
-        { "key": "sbp_emacs_has_mark", "operator": "equal", "operand": true }
-    ]
-  },
-<<<<<<< HEAD
-  { "keys": ["alt+b"], "command": "move", "args": {"by": "words", "forward": false, "extend": true}, "context": 
-    [
-        { "key": "sbp_emacs_has_mark", "operator": "equal", "operand": true }
-    ] 
-  },
-  { "keys": ["alt+f"], "command": "move", "args": {"by": "word_ends", "forward": true, "extend": true}, "context": 
-=======
-  { "keys": ["ctrl+n"], "command": "move", "args": {"by": "lines", "forward": true, "extend": true}, "context": 
-    [
-        { "key": "sbp_emacs_has_mark", "operator": "equal", "operand": true }
-    ]
-  },
-  { "keys": ["ctrl+p"], "command": "move", "args": {"by": "lines", "forward": false, "extend": true}, "context":
-    [
-        { "key": "sbp_emacs_has_mark", "operator": "equal", "operand": true }
-    ]
-  },
-  { "keys": ["ctrl+space"], "command": "sbp_cancel_mark", "context" :
->>>>>>> 4387b393
-    [
-        { "key": "sbp_emacs_has_mark", "operator": "equal", "operand": true }
-    ]
-  },
-<<<<<<< HEAD
-=======
-
->>>>>>> 4387b393
-
-  // Search and Replace
-  { "keys": ["ctrl+r"], "command": "show_panel", "args": {"panel": "incremental_find", "reverse":true} },
-  { "keys": ["ctrl+s"], "command": "show_panel", "args": {"panel": "incremental_find", "reverse":false} },
-  { "keys": ["alt+r"], "command": "show_panel", "args": {"panel": "replace"} },
-  { "keys": ["super+r"], "command": "show_panel", "args": {"panel": "replace"} },
-
-  // Goto stuff
-  { "keys": ["ctrl+x", "ctrl+f"], "command": "show_overlay", "args": {"overlay": "goto", "show_files": true} },
-  { "keys": ["alt+g", "alt+g"], "command": "show_overlay", "args": {"overlay": "goto", "show_files": true, "text": ":"}},
-  { "keys": ["ctrl+alt+g"], "command": "show_overlay", "args": {"overlay":"goto", "show_files" : false, "text": "@"}},
-
-  { "keys": ["ctrl+x", "b"], "command": "next_view" },
-
-  // Completion
-  { "keys": ["alt+/"], "command": "auto_complete" },
-	{ "keys": ["alt+/"], "command": "replace_completion_with_auto_complete", "context":
-		[
-			{ "key": "last_command", "operator": "equal", "operand": "insert_best_completion" },
-			{ "key": "auto_complete_visible", "operator": "equal", "operand": false },
-			{ "key": "setting.tab_completion", "operator": "equal", "operand": true }
-		]
-	},
-
-  // Aborter
-  { "keys": ["ctrl+g"], "command": "hide_overlay", "context":
-		[
-			{ "key": "overlay_visible", "operator": "equal", "operand": true }
-		]
-	},
-   { "keys": ["ctrl+g"], "command": "hide_auto_complete", "context":
-		[
-			{ "key": "auto_complete_visible", "operator": "equal", "operand": true }
-		]
-	},
-	{ "keys": ["ctrl+g"], "command": "hide_panel", "context":
-		[
-			{ "key": "panel_visible", "operator": "equal", "operand": true }
-		]
-	},
-
-  { "keys": ["alt+;"], "command": "toggle_comment" },
-
-  // Rectangles
-  { "keys": ["ctrl+x", "r", "t"], "command": "sbp_rectangle_insert" },
-  { "keys": ["ctrl+x", "r", "d"], "command": "sbp_rectangle_delete" },
-
-  // Registers
-  { "keys": ["ctrl+x", "r", "s"], "command": "sbp_register_store" },
-  { "keys": ["ctrl+x", "r", "i"], "command": "sbp_register_insert" },
-
-  // Do it my way
-  { "keys": ["ctrl+x", "k"], "command": "close" },
-  { "keys": ["ctrl+x", "ctrl+c"], "command": "exit"},
-  { "keys": ["ctrl+x", "ctrl+s"], "command": "save"},
-
-  { "keys": ["alt+x", "f", "f", "a", "p"], "command": "sbp_find_file_at_point" },
-
-  // Emacs style tabs
-  { "keys": ["tab"], "command": "reindent"}
-]
+[
+	{ "keys": ["alt+q"], "command": "wrap_lines" },
+	{ "keys": ["ctrl+o"], "command": "sbp_open_line" },
+
+	// Emacs style
+	{ "keys": ["ctrl+a"], "command": "move_to", "args": {"to": "bol", "extend": false} },
+  { "keys": ["ctrl+e"], "command": "move_to", "args": {"to": "eol", "extend": false} },
+  { "keys": ["alt+v"], "command": "move", "args": {"by": "pages", "forward": false} },
+  { "keys": ["ctrl+v"], "command": "move", "args": {"by": "pages", "forward": true} },
+  { "keys": ["ctrl+b"], "command": "move", "args": {"by": "characters", "forward": false} },
+  { "keys": ["ctrl+f"], "command": "move", "args": {"by": "characters", "forward": true} },
+  { "keys": ["ctrl+p"], "command": "move", "args": {"by": "lines", "forward": false} },
+  { "keys": ["ctrl+n"], "command": "move", "args": {"by": "lines", "forward": true} },
+  { "keys": ["alt+b"], "command": "move", "args": {"by": "words", "forward": false}},
+  { "keys": ["alt+f"], "command": "move", "args": {"by": "word_ends", "forward": true}},
+  { "keys": ["ctrl+h"], "command": "left_delete"},
+  { "keys": ["ctrl+shift+h"], "command": "run_macro_file", "args": {"file": "Packages/Default/Delete to Hard BOL.sublime-macro"}},
+  { "keys": ["ctrl+d"], "command": "right_delete"},
+  { "keys": ["alt+d"], "command": "delete_word", "args": { "forward": true } },
+  { "keys": ["ctrl+backspace"], "command": "delete_word", "args": { "forward": false } },
+  { "keys": ["alt+backspace"], "command": "delete_word", "args": { "forward": false } },
+  { "keys": ["super+backspace"], "command": "delete_word", "args": { "forward": false } },
+  { "keys": ["ctrl+/"], "command": "undo"},
+  { "keys": ["ctrl+shift+/"], "command": "redo"},
+  { "keys": ["ctrl+_"], "command": "undo"}, // consistency with the Mac
+  
+  { "keys": ["alt+shift+,"], "command": "move_to", "args": {"to": "bof", "extend": false}},
+  { "keys": ["alt+shift+."], "command": "move_to", "args": {"to": "eof", "extend": false}},
+  
+  { "keys": ["ctrl+l"], "command": "sbp_recenter_in_view" },
+  { "keys": ["alt+q"], "command": "sbp_wrap_paragraph"},
+
+  { "keys": ["ctrl+x","h"], "command": "select_all"},
+
+  // Kill Ring handling
+  { "keys": ["ctrl+k"], "command": "sbp_kill_line"},
+  { "keys": ["alt+k"], "command": "sbp_kill_to_end_of_sentence"},
+  { "keys": ["ctrl+y"], "command": "paste" },
+  { "keys": ["ctrl+shift+y"], "command": "sbp_yank_choice" },
+  { "keys": ["ctrl+space"], "command": "sbp_set_mark" },
+
+  { "keys": ["ctrl+w"], "command": "sbp_delete_to_mark" },
+  { "keys": ["super+c"], "command": "sbp_kill_ring_save" },
+  { "keys": ["alt+w"], "command": "sbp_kill_ring_save" },
+  { "keys": ["ctrl+g"], "command": "sbp_cancel_mark" },
+
+  { "keys": ["ctrl+f"], "command": "move", "args": {"by": "characters", "forward": true, "extend": true}, "context": 
+    [
+        { "key": "sbp_emacs_has_mark", "operator": "equal", "operand": true }
+    ]
+  },
+  { "keys": ["ctrl+b"], "command": "move", "args": {"by": "characters", "forward": false, "extend": true}, "context":
+    [
+        { "key": "sbp_emacs_has_mark", "operator": "equal", "operand": true }
+    ]
+  },
+  { "keys": ["alt+b"], "command": "move", "args": {"by": "words", "forward": false, "extend": true}, "context": 
+    [
+        { "key": "sbp_emacs_has_mark", "operator": "equal", "operand": true }
+    ] 
+  },
+  { "keys": ["alt+f"], "command": "move", "args": {"by": "word_ends", "forward": true, "extend": true}, "context": 
+    [
+        { "key": "sbp_emacs_has_mark", "operator": "equal", "operand": true }
+    ]
+  },
+  { "keys": ["ctrl+n"], "command": "move", "args": {"by": "lines", "forward": true, "extend": true}, "context": 
+    [
+        { "key": "sbp_emacs_has_mark", "operator": "equal", "operand": true }
+    ]
+  },
+  { "keys": ["ctrl+p"], "command": "move", "args": {"by": "lines", "forward": false, "extend": true}, "context":
+    [
+        { "key": "sbp_emacs_has_mark", "operator": "equal", "operand": true }
+    ]
+  },
+  { "keys": ["ctrl+space"], "command": "sbp_cancel_mark", "context" :
+    [
+        { "key": "sbp_emacs_has_mark", "operator": "equal", "operand": true }
+    ]
+  },
+
+  // Search and Replace
+  { "keys": ["ctrl+r"], "command": "show_panel", "args": {"panel": "incremental_find", "reverse":true} },
+  { "keys": ["ctrl+s"], "command": "show_panel", "args": {"panel": "incremental_find", "reverse":false} },
+  { "keys": ["alt+r"], "command": "show_panel", "args": {"panel": "replace"} },
+  { "keys": ["super+r"], "command": "show_panel", "args": {"panel": "replace"} },
+
+  // Goto stuff
+  { "keys": ["ctrl+x", "ctrl+f"], "command": "show_overlay", "args": {"overlay": "goto", "show_files": true} },
+  { "keys": ["alt+g", "alt+g"], "command": "show_overlay", "args": {"overlay": "goto", "show_files": true, "text": ":"}},
+  { "keys": ["ctrl+alt+g"], "command": "show_overlay", "args": {"overlay":"goto", "show_files" : false, "text": "@"}},
+
+  { "keys": ["ctrl+x", "b"], "command": "next_view" },
+
+  // Completion
+  { "keys": ["alt+/"], "command": "auto_complete" },
+	{ "keys": ["alt+/"], "command": "replace_completion_with_auto_complete", "context":
+		[
+			{ "key": "last_command", "operator": "equal", "operand": "insert_best_completion" },
+			{ "key": "auto_complete_visible", "operator": "equal", "operand": false },
+			{ "key": "setting.tab_completion", "operator": "equal", "operand": true }
+		]
+	},
+
+  // Aborter
+  { "keys": ["ctrl+g"], "command": "hide_overlay", "context":
+		[
+			{ "key": "overlay_visible", "operator": "equal", "operand": true }
+		]
+	},
+   { "keys": ["ctrl+g"], "command": "hide_auto_complete", "context":
+		[
+			{ "key": "auto_complete_visible", "operator": "equal", "operand": true }
+		]
+	},
+	{ "keys": ["ctrl+g"], "command": "hide_panel", "context":
+		[
+			{ "key": "panel_visible", "operator": "equal", "operand": true }
+		]
+	},
+
+  { "keys": ["alt+;"], "command": "toggle_comment" },
+
+  // Rectangles
+  { "keys": ["ctrl+x", "r", "t"], "command": "sbp_rectangle_insert" },
+  { "keys": ["ctrl+x", "r", "d"], "command": "sbp_rectangle_delete" },
+
+  // Registers
+  { "keys": ["ctrl+x", "r", "s"], "command": "sbp_register_store" },
+  { "keys": ["ctrl+x", "r", "i"], "command": "sbp_register_insert" },
+
+  // Do it my way
+  { "keys": ["ctrl+x", "k"], "command": "close" },
+  { "keys": ["ctrl+x", "ctrl+c"], "command": "exit"},
+  { "keys": ["ctrl+x", "ctrl+s"], "command": "save"},
+
+  { "keys": ["alt+x", "f", "f", "a", "p"], "command": "sbp_find_file_at_point" },
+
+  // Emacs style tabs
+  { "keys": ["tab"], "command": "reindent"}
+]